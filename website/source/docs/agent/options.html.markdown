---
layout: "docs"
page_title: "Configuration"
sidebar_current: "docs-agent-config"
description: |-
  The agent has various configuration options that can be specified via the command-line or via configuration files. All of the configuration options are completely optional. Defaults are specified with their descriptions.
---

# Configuration

The agent has various configuration options that can be specified via
the command-line or via configuration files. All of the configuration
options are completely optional. Defaults are specified with their
descriptions.

When loading configuration, Consul loads the configuration from files
and directories in lexical order. For example, configuration file `basic_config.json`
will be processed before `extra_config.json`. Configuration specified later
will be merged into configuration specified earlier. In most cases,
"merge" means that the later version will override the earlier. In
some cases, such as event handlers, merging appends the handlers to the
existing configuration. The exact merging behavior is specified for each
option below.

Consul also supports reloading configuration when it receives the
SIGHUP signal. Not all changes are respected, but those that are
are documented below in the
[Reloadable Configuration](#reloadable-configuration) section. The
[reload command](/docs/commands/reload.html) can also be used to trigger a
configuration reload.

## <a name="commandline_options"></a>Command-line Options

The options below are all specified on the command-line.

* <a name="_advertise"></a><a href="#_advertise">`-advertise`</a> - The advertise
  address is used to change the address that we
  advertise to other nodes in the cluster. By default, the [`-bind`](#_bind) address is
  advertised. However, in some cases, there may be a routable address that cannot
  be bound. This flag enables gossiping a different address to support this.
  If this address is not routable, the node will be in a constant flapping state
  as other nodes will treat the non-routability as a failure.

* <a name="_advertise-wan"></a><a href="#_advertise-wan">`-advertise-wan`</a> - The
  advertise WAN address is used to change the address that we advertise to server nodes
  joining through the WAN. This can also be set on client agents when used in combination
  with the <a href="#translate_wan_addrs">`translate_wan_addrs`</a> configuration
  option. By default, the [`-advertise`](#_advertise) address is advertised. However, in some
  cases all members of all datacenters cannot be on the same physical or virtual network,
  especially on hybrid setups mixing cloud and private datacenters. This flag enables server
  nodes gossiping through the public network for the WAN while using private VLANs for gossiping
  to each other and their client agents, and it allows client agents to be reached at this
  address when being accessed from a remote datacenter if the remote datacenter is configured
  with <a href="#translate_wan_addrs">`translate_wan_addrs`</a>.

~> **Notice:** The hosted version of Consul Enterprise will be deprecated on
  March 7th, 2017. For details, see https://atlas.hashicorp.com/help/consul/alternatives

* <a name="_atlas"></a><a href="#_atlas">`-atlas`</a> - This flag
  enables [Atlas](https://atlas.hashicorp.com) integration.
  It is used to provide the Atlas infrastructure name and the SCADA connection. The format of
  this is `username/environment`. This enables Atlas features such as the Monitoring UI
  and node auto joining.

* <a name="_atlas_join"></a><a href="#_atlas_join">`-atlas-join`</a> - When set, enables auto-join
  via Atlas. Atlas will track the most
  recent members to join the infrastructure named by [`-atlas`](#_atlas) and automatically
  join them on start. For servers, the LAN and WAN pool are both joined.

* <a name="_atlas_token"></a><a href="#_atlas_token">`-atlas-token`</a> - Provides the Atlas
  API authentication token. This can also be provided
  using the `ATLAS_TOKEN` environment variable. Required for use with Atlas.

* <a name="_atlas_endpoint"></a><a href="#_atlas_endpoint">`-atlas-endpoint`</a> - The endpoint
  address used for Atlas integration. Used only if the `-atlas` and
  `-atlas-token` options are specified. This is optional, and defaults to the
  public Atlas endpoints. This can also be specified using the `SCADA_ENDPOINT`
  environment variable. The CLI option takes precedence, followed by the
  configuration file directive, and lastly, the environment variable.

* <a name="_bootstrap"></a><a href="#_bootstrap">`-bootstrap`</a> - This flag is used to control if a
  server is in "bootstrap" mode. It is important that
  no more than one server *per* datacenter be running in this mode. Technically, a server in bootstrap mode
  is allowed to self-elect as the Raft leader. It is important that only a single node is in this mode;
  otherwise, consistency cannot be guaranteed as multiple nodes are able to self-elect.
  It is not recommended to use this flag after a cluster has been bootstrapped.

* <a name="_bootstrap_expect"></a><a href="#_bootstrap_expect">`-bootstrap-expect`</a> - This flag
  provides the number of expected servers in the datacenter.
  Either this value should not be provided or the value must agree with other servers in
  the cluster. When provided, Consul waits until the specified number of servers are
  available and then bootstraps the cluster. This allows an initial leader to be elected
  automatically. This cannot be used in conjunction with the legacy [`-bootstrap`](#_bootstrap) flag.

* <a name="_bind"></a><a href="#_bind">`-bind`</a> - The address that should be bound to
  for internal cluster communications.
  This is an IP address that should be reachable by all other nodes in the cluster.
  By default, this is "0.0.0.0", meaning Consul will bind to all addresses on
the local machine and will [advertise](/docs/agent/options.html#_advertise)
the first available private IPv4 address to the rest of the cluster. If there
are multiple private IPv4 addresses available, Consul will exit with an error
at startup. If you specify "[::]", Consul will
[advertise](/docs/agent/options.html#_advertise) the first available public
IPv6 address. If there are multiple public IPv6 addresses available, Consul
will exit with an error at startup.
  Consul uses both TCP and UDP and the same port for both. If you
  have any firewalls, be sure to allow both protocols.

* <a name="_serf_wan_bind"></a><a href="#_serf_wan_bind">`-serf-wan-bind`</a> - The address that should be bound to for Serf WAN gossip communications.
  By default, the value follows the same rules as [`-bind` command-line flag](#_bind), and if this is not specified, the `-bind` option is used. This
  is available in Consul 0.7.1 and later.

* <a name="_serf_lan_bind"></a><a href="#_serf_lan_bind">`-serf-lan-bind`</a> - The address that should be bound to for Serf LAN gossip communications.
  This is an IP address that should be reachable by all other LAN nodes in the cluster. By default, the value follows the same rules as
  [`-bind` command-line flag](#_bind), and if this is not specified, the `-bind` option is used. This is available in Consul 0.7.1 and later.

* <a name="_client"></a><a href="#_client">`-client`</a> - The address to which
  Consul will bind client interfaces, including the HTTP and DNS servers. By default,
  this is "127.0.0.1", allowing only loopback connections.

* <a name="_config_file"></a><a href="#_config_file">`-config-file`</a> - A configuration file
  to load. For more information on
  the format of this file, read the [Configuration Files](#configuration_files) section.
  This option can be specified multiple times to load multiple configuration
  files. If it is specified multiple times, configuration files loaded later
  will merge with configuration files loaded earlier. During a config merge,
  single-value keys (string, int, bool) will simply have their values replaced
  while list types will be appended together.

* <a name="_config_dir"></a><a href="#_config_dir">`-config-dir`</a> - A directory of
  configuration files to load. Consul will
  load all files in this directory with the suffix ".json". The load order
  is alphabetical, and the the same merge routine is used as with the
  [`config-file`](#_config_file) option above. This option can be specified multiple times
  to load multiple directories. Sub-directories of the config directory are not loaded.
  For more information on the format of the configuration files, see the
  [Configuration Files](#configuration_files) section.

* <a name="_data_dir"></a><a href="#_data_dir">`-data-dir`</a> - This flag provides
  a data directory for the agent to store state.
  This is required for all agents. The directory should be durable across reboots.
  This is especially critical for agents that are running in server mode as they
  must be able to persist cluster state. Additionally, the directory must support
  the use of filesystem locking, meaning some types of mounted folders (e.g. VirtualBox
  shared folders) may not be suitable.

* <a name="_dev"></a><a href="#_dev">`-dev`</a> - Enable development server
  mode. This is useful for quickly starting a Consul agent with all persistence
  options turned off, enabling an in-memory server which can be used for rapid
  prototyping or developing against the API. This mode is **not** intended for
  production use as it does not write any data to disk.

* <a name="_datacenter"></a><a href="#_datacenter">`-datacenter`</a> - This flag controls the datacenter in
  which the agent is running. If not provided,
  it defaults to "dc1". Consul has first-class support for multiple datacenters, but
  it relies on proper configuration. Nodes in the same datacenter should be on a single
  LAN.

* <a name="_dns_port"></a><a href="#_dns_port">`-dns-port`</a> - the DNS port to listen on.
  This overrides the default port 8600. This is available in Consul 0.7 and later.

* <a name="_domain"></a><a href="#_domain">`-domain`</a> - By default, Consul responds to DNS queries
  in the "consul." domain. This flag can be used to change that domain. All queries in this domain
  are assumed to be handled by Consul and will not be recursively resolved.

* <a name="_encrypt"></a><a href="#_encrypt">`-encrypt`</a> - Specifies the secret key to
  use for encryption of Consul
  network traffic. This key must be 16-bytes that are Base64-encoded. The
  easiest way to create an encryption key is to use
  [`consul keygen`](/docs/commands/keygen.html). All
  nodes within a cluster must share the same encryption key to communicate.
  The provided key is automatically persisted to the data directory and loaded
  automatically whenever the agent is restarted. This means that to encrypt
  Consul's gossip protocol, this option only needs to be provided once on each
  agent's initial startup sequence. If it is provided after Consul has been
  initialized with an encryption key, then the provided key is ignored and
  a warning will be displayed.

* <a name="_http_port"></a><a href="#_http_port">`-http-port`</a> - the HTTP API port to listen on.
  This overrides the default port 8500. This option is very useful when deploying Consul
  to an environment which communicates the HTTP port through the environment e.g. PaaS like CloudFoundry, allowing
  you to set the port directly via a Procfile.

* <a name="_join"></a><a href="#_join">`-join`</a> - Address of another agent
  to join upon starting up. This can be
  specified multiple times to specify multiple agents to join. If Consul is
  unable to join with any of the specified addresses, agent startup will
  fail. By default, the agent won't join any nodes when it starts up.

* <a name="_retry_join"></a><a href="#_retry_join">`-retry-join`</a> - Similar
  to [`-join`](#_join) but allows retrying a join if the first
  attempt fails. The list should contain IPv4 addresses with optional Serf
  LAN port number also specified or bracketed IPv6 addresses with optional
  port number — for example: `[::1]:8301`. This is useful for cases where we
  know the address will become available eventually.

* <a name="_retry_join_ec2_tag_key"></a><a href="#_retry_join_ec2_tag_key">`-retry-join-ec2-tag-key`
  </a> - The Amazon EC2 instance tag key to filter on. When used with
  [`-retry-join-ec2-tag-value`](#_retry_join_ec2_tag_value), Consul will attempt to join EC2
  instances with the given tag key and value on startup.
  </br></br>For AWS authentication the following methods are supported, in order:
  - Static credentials (from the config file)
  - Environment variables (`AWS_ACCESS_KEY_ID` and `AWS_SECRET_ACCESS_KEY`)
  - Shared credentials file (`~/.aws/credentials` or the path specified by `AWS_SHARED_CREDENTIALS_FILE`)
  - ECS task role metadata (container-specific).
  - EC2 instance role metadata.
  
  The only required IAM permission is `ec2:DescribeInstances`, and it is recommended you make a dedicated
  key used only for auto-joining.

* <a name="_retry_join_ec2_tag_value"></a><a href="#_retry_join_ec2_tag_value">`-retry-join-ec2-tag-value`
  </a> - The Amazon EC2 instance tag value to filter on.

* <a name="_retry_join_ec2_region"></a><a href="#_retry_join_ec2_region">`-retry-join-ec2-region`
  </a> - (Optional) The Amazon EC2 region to use. If not specified, Consul
   will use the local instance's [EC2 metadata endpoint](http://docs.aws.amazon.com/AWSEC2/latest/UserGuide/instance-identity-documents.html)
   to discover the region.

* <a name="_retry_join_gce_tag_value"></a><a href="#_retry_join_gce_tag_value">`-retry-join-gce-tag-value`
  </a> - A Google Compute Engine instance tag to filter on. Much like the
  `-retry-join-ec2-*` options, this gives Consul the option of doing server
  discovery on [Google Compute Engine](https://cloud.google.com/compute/) by
  searching the tags assigned to any particular instance.

* <a name="_retry_join_gce_project_name"></a><a href="#_retry_join_gce_project_name">`-retry-join-gce-project-name`
  </a> - The project to search in for the tag supplied by
  [`-retry-join-gce-tag-value`](#_retry_join_gce_tag_value). If this is run
  from within a GCE instance, the default is the project the instance is
  located in.

* <a name="_retry_join_gce_zone_pattern"></a><a href="#_retry_join_gce_zone_pattern">`-retry-join-gce-zone-pattern`
  </a> - A regular expression that indicates the zones the tag should be
  searched in. For example, while `us-west1-a` would only search in
  `us-west1-a`, `us-west1-.*` would search in `us-west1-a` and `us-west1-b`.
  The default is to search globally.

* <a name="_retry_join_gce_credentials_file"></a><a href="#_retry_join_gce_credentials_file">`-retry-join-gce-credentials-file`
  </a> - The path to the JSON credentials file of the [GCE Service
  Account](https://cloud.google.com/compute/docs/access/service-accounts) that
  will be used to search for instances. Note that this can also reside in the
  following locations:
   - A path supplied by the `GOOGLE_APPLICATION_CREDENTIALS` environment
     variable
   - The `%APPDATA%/gcloud/application_default_credentials.json` file (Windows)
     or `$HOME/.config/gcloud/application_default_credentials.json` (Linux and
     other systems)
   - If none of these exist and discovery is being run from a GCE instance, the
     instance's configured service account will be used.

* <a name="_retry_interval"></a><a href="#_retry_interval">`-retry-interval`</a> - Time
  to wait between join attempts. Defaults to 30s.

* <a name="_retry_max"></a><a href="#_retry_max">`-retry-max`</a> - The maximum number
  of [`-join`](#_join) attempts to be made before exiting
  with return code 1. By default, this is set to 0 which is interpreted as infinite
  retries.

* <a name="_join_wan"></a><a href="#_join_wan">`-join-wan`</a> - Address of another
  wan agent to join upon starting up. This can be
  specified multiple times to specify multiple WAN agents to join. If Consul is
  unable to join with any of the specified addresses, agent startup will
  fail. By default, the agent won't [`-join-wan`](#_join_wan) any nodes when it starts up.

* <a name="_retry_join_wan"></a><a href="#_retry_join_wan">`-retry-join-wan`</a> - Similar
  to [`retry-join`](#_retry_join) but allows retrying a wan join if the first attempt fails.
  This is useful for cases where we know the address will become
  available eventually.

* <a name="_retry_interval_wan"></a><a href="#_retry_interval_wan">`-retry-interval-wan`</a> - Time
  to wait between [`-join-wan`](#_join_wan) attempts.
  Defaults to 30s.

* <a name="_retry_max_wan"></a><a href="#_retry_max_wan">`-retry-max-wan`</a> - The maximum
  number of [`-join-wan`](#_join_wan) attempts to be made before exiting with return code 1.
  By default, this is set to 0 which is interpreted as infinite retries.

* <a name="_log_level"></a><a href="#_log_level">`-log-level`</a> - The level of logging to
  show after the Consul agent has started. This defaults to "info". The available log levels are
  "trace", "debug", "info", "warn", and "err". You can always connect to an
  agent via [`consul monitor`](/docs/commands/monitor.html) and use any log level. Also, the
  log level can be changed during a config reload.

* <a name="_node"></a><a href="#_node">`-node`</a> - The name of this node in the cluster.
  This must be unique within the cluster. By default this is the hostname of the machine.

* <a name="_node_id"></a><a href="#_node_id">`-node-id`</a> - Available in Consul 0.7.3 and later, this
  is a unique identifier for this node across all time, even if the name of the node or address
  changes. This must be in the form of a hex string, 36 characters long, such as
  `adf4238a-882b-9ddc-4a9d-5b6758e4159e`. If this isn't supplied, which is the most common case, then
  the agent will generate an identifier at startup and persist it in the <a href="#_data_dir">data directory</a>
  so that it will remain the same across agent restarts. This is currently only exposed via
  <a href="/docs/agent/http/agent.html#agent_self">/v1/agent/self</a>,
  <a href="/docs/agent/http/catalog.html">/v1/catalog</a>, and
  <a href="/docs/agent/http/health.html">/v1/health</a> endpoints, but future versions of
  Consul will use this to better manage cluster changes, especially for Consul servers.

* <a name="_node_meta"></a><a href="#_node_meta">`-node-meta`</a> - Available in Consul 0.7.3 and later,
  this specifies an arbitrary metadata key/value pair to associate with the node, of the form `key:value`.
  This can be specified multiple times. Node metadata pairs have the following restrictions:
  - A maximum of 64 key/value pairs can be registered per node.
  - Metadata keys must be between 1 and 128 characters (inclusive) in length
  - Metadata keys must contain only alphanumeric, `-`, and `_` characters.
  - Metadata keys must not begin with the `consul-` prefix; that is reserved for internal use by Consul.
  - Metadata values must be between 0 and 512 (inclusive) characters in length.

* <a name="_pid_file"></a><a href="#_pid_file">`-pid-file`</a> - This flag provides the file
  path for the agent to store its PID. This is useful for sending signals (for example, `SIGINT`
  to close the agent or `SIGHUP` to update check definite

* <a name="_protocol"></a><a href="#_protocol">`-protocol`</a> - The Consul protocol version to
  use. This defaults to the latest version. This should be set only when [upgrading](/docs/upgrading.html).
  You can view the protocol versions supported by Consul by running `consul -v`.

* <a name="_raft_protocol"></a><a href="#_raft_protocol">`-raft_protocol`</a> - This controls the internal
  version of the Raft consensus protocol used for server communications. This defaults to 2 but must
  be set to 3 in order to gain access to Autopilot features, with the exception of
  [`cleanup_dead_servers`](#cleanup_dead_servers).

* <a name="_recursor"></a><a href="#_recursor">`-recursor`</a> - Specifies the address of an upstream DNS
  server. This option may be provided multiple times, and is functionally
  equivalent to the [`recursors` configuration option](#recursors).

* <a name="_rejoin"></a><a href="#_rejoin">`-rejoin`</a> - When provided, Consul will ignore a
  previous leave and attempt to rejoin the cluster when starting. By default, Consul treats leave
  as a permanent intent and does not attempt to join the cluster again when starting. This flag
  allows the previous state to be used to rejoin the cluster.

* <a name="_server"></a><a href="#_server">`-server`</a> - This flag is used to control if an
  agent is in server or client mode. When provided,
  an agent will act as a Consul server. Each Consul cluster must have at least one server and ideally
  no more than 5 per datacenter. All servers participate in the Raft consensus algorithm to ensure that
  transactions occur in a consistent, linearizable manner. Transactions modify cluster state, which
  is maintained on all server nodes to ensure availability in the case of node failure. Server nodes also
  participate in a WAN gossip pool with server nodes in other datacenters. Servers act as gateways
  to other datacenters and forward traffic as appropriate.

* <a name="_syslog"></a><a href="#_syslog">`-syslog`</a> - This flag enables logging to syslog. This
  is only supported on Linux and OSX. It will result in an error if provided on Windows.

* <a name="_ui"></a><a href="#_ui">`-ui`</a> - Enables the built-in web UI
  server and the required HTTP routes. This eliminates the need to maintain the
  Consul web UI files separately from the binary.

* <a name="_ui_dir"></a><a href="#_ui_dir">`-ui-dir`</a> - This flag provides the directory containing
  the Web UI resources for Consul. This will automatically enable the Web UI. The directory must be
  readable to the agent. Starting with Consul version 0.7.0 and later, the Web UI assets are included in the binary so this flag is no longer necessary; specifying only the `-ui` flag is enough to enable the Web UI.

## <a name="configuration_files"></a>Configuration Files

In addition to the command-line options, configuration can be put into
files. This may be easier in certain situations, for example when Consul is
being configured using a configuration management system.

The configuration files are JSON formatted, making them easily readable
and editable by both humans and computers. The configuration is formatted
as a single JSON object with configuration within it.

Configuration files are used for more than just setting up the agent,
they are also used to provide check and service definitions. These are used
to announce the availability of system servers to the rest of the cluster.
They are documented separately under [check configuration](/docs/agent/checks.html) and
[service configuration](/docs/agent/services.html) respectively. The service and check
definitions support being updated during a reload.

#### Example Configuration File

```javascript
{
  "datacenter": "east-aws",
  "data_dir": "/opt/consul",
  "log_level": "INFO",
  "node_name": "foobar",
  "server": true,
  "watches": [
    {
        "type": "checks",
        "handler": "/usr/bin/health-check-handler.sh"
    }
  ],
  "telemetry": {
     "statsite_address": "127.0.0.1:2180"
  }
}
```

#### Example Configuration File, with TLS

```javascript
{
  "datacenter": "east-aws",
  "data_dir": "/opt/consul",
  "log_level": "INFO",
  "node_name": "foobar",
  "server": true,
  "addresses": {
    "https": "0.0.0.0"
  },
  "ports": {
    "https": 8080
  },
  "key_file": "/etc/pki/tls/private/my.key",
  "cert_file": "/etc/pki/tls/certs/my.crt",
  "ca_file": "/etc/pki/tls/certs/ca-bundle.crt"
}
```

See, especially, the use of the `ports` setting:

```javascript
"ports": {
  "https": 8080
}
```

Consul will not enable TLS for the HTTP API unless the `https` port has been assigned a port number `> 0`.

#### Configuration Key Reference

* <a name="acl_datacenter"></a><a href="#acl_datacenter">`acl_datacenter`</a> - Only
  used by servers. This designates the datacenter which
  is authoritative for ACL information. It must be provided to enable ACLs.
  All servers and datacenters must agree on the ACL datacenter. Setting it on
  the servers is all you need for enforcement, but for the APIs to forward properly
  from the clients, it must be set on them too. Future changes may move
  enforcement to the edges, so it's best to just set `acl_datacenter` on all nodes.

* <a name="acl_default_policy"></a><a href="#acl_default_policy">`acl_default_policy`</a> - Either
  "allow" or "deny"; defaults to "allow". The default policy controls the behavior of a token when
  there is no matching rule. In "allow" mode, ACLs are a blacklist: any operation not specifically
  prohibited is allowed. In "deny" mode, ACLs are a whitelist: any operation not
  specifically allowed is blocked.

* <a name="acl_down_policy"></a><a href="#acl_down_policy">`acl_down_policy`</a> - Either
  "allow", "deny" or "extend-cache"; "extend-cache" is the default. In the case that the
  policy for a token cannot be read from the [`acl_datacenter`](#acl_datacenter) or leader
  node, the down policy is applied. In "allow" mode, all actions are permitted, "deny" restricts
  all operations, and "extend-cache" allows any cached ACLs to be used, ignoring their TTL
  values. If a non-cached ACL is used, "extend-cache" acts like "deny".

* <a name="acl_agent_master_token"></a><a href="#acl_agent_master_token">`acl_agent_master_token`</a> -
  Used to access <a href="/docs/agent/http/agent.html">agent endpoints</a> that require agent read
  or write privileges even if Consul servers aren't present to validate any tokens. This should only
  be used by operators during outages, regular ACL tokens should normally be used by applications.
  This was added in Consul 0.7.2 and is only used when <a href="#acl_enforce_version_8">`acl_enforce_version_8`</a>
  is set to true.

* <a name="acl_agent_token"></a><a href="#acl_agent_token">`acl_agent_token`</a> - Used for clients
  and servers to perform internal operations to the service catalog. If this isn't specified, then
  the <a href="#acl_token">`acl_token`</a> will be used. This was added in Consul 0.7.2.
  <br><br>
  For clients, this token must at least have write access to the node name it will register as. For
  servers, this must have write access to all nodes that are expected to join the cluster, as well
  as write access to the "consul" service, which will be registered automatically on its behalf.

* <a name="acl_enforce_version_8"></a><a href="#acl_enforce_version_8">`acl_enforce_version_8`</a> -
  Used for clients and servers to determine if enforcement should occur for new ACL policies being
  previewed before Consul 0.8. Added in Consul 0.7.2, this will default to false in versions of
  Consul prior to 0.8, and will default to true in Consul 0.8 and later. This helps ease the
  transition to the new ACL features by allowing policies to be in place before enforcement begins.
  Please see the [ACL internals guide](/docs/internals/acl.html) for more details.

* <a name="acl_master_token"></a><a href="#acl_master_token">`acl_master_token`</a> - Only used
  for servers in the [`acl_datacenter`](#acl_datacenter). This token will be created with management-level
  permissions if it does not exist. It allows operators to bootstrap the ACL system
  with a token ID that is well-known.
  <br><br>
  The `acl_master_token` is only installed when a server acquires cluster leadership. If
  you would like to install or change the `acl_master_token`, set the new value for `acl_master_token`
  in the configuration for all servers. Once this is done, restart the current leader to force a
  leader election. If the `acl_master_token` is not supplied, then the servers do not create a master
  token. When you provide a value, it can be any string value. Using a UUID would ensure that it looks
  the same as the other tokens, but isn't strictly necessary.

* <a name="acl_replication_token"></a><a href="#acl_replication_token">`acl_replication_token`</a> -
  Only used for servers outside the [`acl_datacenter`](#acl_datacenter) running Consul 0.7 or later.
  When provided, this will enable [ACL replication](/docs/internals/acl.html#replication) using this
  token to retrieve and replicate the ACLs to the non-authoritative local datacenter.
  <br><br>
  If there's a partition or other outage affecting the authoritative datacenter, and the
  [`acl_down_policy`](/docs/agent/options.html#acl_down_policy) is set to "extend-cache", tokens not
  in the cache can be resolved during the outage using the replicated set of ACLs. Please see the
  [ACL replication](/docs/internals/acl.html#replication) section of the internals guide for more
  details.

* <a name="acl_token"></a><a href="#acl_token">`acl_token`</a> - When provided, the agent will use this
  token when making requests to the Consul servers. Clients can override this token on a per-request
  basis by providing the "?token" query parameter. When not provided, the empty token, which maps to
  the 'anonymous' ACL policy, is used.

* <a name="acl_ttl"></a><a href="#acl_ttl">`acl_ttl`</a> - Used to control Time-To-Live caching of ACLs.
  By default, this is 30 seconds. This setting has a major performance impact: reducing it will cause
  more frequent refreshes while increasing it reduces the number of caches. However, because the caches
  are not actively invalidated, ACL policy may be stale up to the TTL value.

* <a name="addresses"></a><a href="#addresses">`addresses`</a> - This is a nested object that allows
  setting bind addresses.
  <br><br>
  `http` supports binding to a Unix domain socket. A socket can be
  specified in the form `unix:///path/to/socket`. A new domain socket will be
  created at the given path. If the specified file path already exists, Consul
  will attempt to clear the file and create the domain socket in its place. The
  permissions of the socket file are tunable via the [`unix_sockets` config construct](#unix_sockets).
  <br><br>
  When running Consul agent commands against Unix socket interfaces, use the
  `-http-addr` argument to specify the path to the socket. You can also place
  the desired values in the `CONSUL_HTTP_ADDR` environment variable.
  <br><br>
  For TCP addresses, the variable values should be an IP address with the port. For
  example: `10.0.0.1:8500` and not `10.0.0.1`. However, ports are set separately in the
  <a href="#ports">`ports`</a> structure when defining them in a configuration file.
  <br><br>
  The following keys are valid:
  * `dns` - The DNS server. Defaults to `client_addr`
  * `http` - The HTTP API. Defaults to `client_addr`
  * `https` - The HTTPS API. Defaults to `client_addr`
* <a name="advertise_addr"></a><a href="#advertise_addr">`advertise_addr`</a> Equivalent to
  the [`-advertise` command-line flag](#_advertise).

* <a name="serf_wan_bind"></a><a href="#serf_wan_bind">`serf_wan_bind`</a> Equivalent to
  the [`-serf-wan-bind` command-line flag](#_serf_wan_bind).

* <a name="serf_lan_bind"></a><a href="#serf_lan_bind">`serf_lan_bind`</a> Equivalent to
  the [`-serf-lan-bind` command-line flag](#_serf_lan_bind).

* <a name="advertise_addrs"></a><a href="#advertise_addrs">`advertise_addrs`</a> Allows to set
  the advertised addresses for SerfLan, SerfWan and RPC together with the port. This gives
  you more control than <a href="#_advertise">`-advertise`</a> or <a href="#_advertise-wan">`-advertise-wan`</a>
  while it serves the same purpose. These settings might override <a href="#_advertise">`-advertise`</a> or
  <a href="#_advertise-wan">`-advertise-wan`</a>
  <br><br>
  This is a nested setting that allows the following keys:
  * `serf_lan` - The SerfLan address. Accepts values in the form of "host:port" like "10.23.31.101:8301".
  * `serf_wan` - The SerfWan address. Accepts values in the form of "host:port" like "10.23.31.101:8302".
  * `rpc` - The server RPC address. Accepts values in the form of "host:port" like "10.23.31.101:8300".

* <a name="advertise_addr_wan"></a><a href="#advertise_addr_wan">`advertise_addr_wan`</a> Equivalent to
  the [`-advertise-wan` command-line flag](#_advertise-wan).

* <a name="atlas_acl_token"></a><a href="#atlas_acl_token">`atlas_acl_token`</a> When provided,
  any requests made by Atlas will use this ACL token unless explicitly overridden. When not provided
  the [`acl_token`](#acl_token) is used. This can be set to 'anonymous' to reduce permission below
  that of [`acl_token`](#acl_token).

* <a name="atlas_infrastructure"></a><a href="#atlas_infrastructure">`atlas_infrastructure`</a>
  Equivalent to the [`-atlas` command-line flag](#_atlas).

* <a name="atlas_join"></a><a href="#atlas_join">`atlas_join`</a> Equivalent to the
  [`-atlas-join` command-line flag](#_atlas_join).

* <a name="atlas_token"></a><a href="#atlas_token">`atlas_token`</a> Equivalent to the
  [`-atlas-token` command-line flag](#_atlas_token).

* <a name="atlas_endpoint"></a><a href="#atlas_endpoint">`atlas_endpoint`</a> Equivalent to the
  [`-atlas-endpoint` command-line flag](#_atlas_endpoint).

* <a name="atlas_endpoint"></a><a href="#atlas_endpoint">`atlas_endpoint`</a> Equivalent to the
  [`-atlas-endpoint` command-line flag](#_atlas_endpoint).

* <a name="autopilot"></a><a href="#autopilot">`autopilot`</a> Added in Consul 0.8, this object
  allows a number of sub-keys to be set which can configure operator-friendly settings for Consul servers.
  <br><br>
  The following sub-keys are available:

  * <a name="cleanup_dead_servers"></a><a href="#cleanup_dead_servers">`cleanup_dead_servers`</a> - This controls
  the automatic removal of dead server nodes whenever a new server is added to the cluster. Defaults to `true`.

  * <a name="last_contact_threshold"></a><a href="#last_contact_threshold">`last_contact_threshold`</a> - Controls
  the maximum amount of time a server can go without contact from the leader before being considered unhealthy.
  Must be a duration value such as `10s`. Defaults to `200ms`.

  * <a name="max_trailing_threshold"></a><a href="#max_trailing_threshold">`max_trailing_threshold`</a> - Controls
  the maximum number of log entries that a server can trail the leader by before being considered unhealthy. Defaults
  to 250.

  * <a name="server_stabilization_time"></a><a href="#server_stabilization_time">`server_stabilization_time`</a> -
  Controls the minimum amount of time a server must be stable in the 'healthy' state before being added to the
  cluster. Only takes effect if all servers are running Raft protocol version 3 or higher. Must be a duration value
  such as `10s`. Defaults to `30s`.

* <a name="bootstrap"></a><a href="#bootstrap">`bootstrap`</a> Equivalent to the
  [`-bootstrap` command-line flag](#_bootstrap).

* <a name="bootstrap_expect"></a><a href="#bootstrap_expect">`bootstrap_expect`</a> Equivalent
  to the [`-bootstrap-expect` command-line flag](#_bootstrap_expect).

* <a name="bind_addr"></a><a href="#bind_addr">`bind_addr`</a> Equivalent to the
  [`-bind` command-line flag](#_bind).

* <a name="ca_file"></a><a href="#ca_file">`ca_file`</a> This provides a file path to a PEM-encoded
  certificate authority. The certificate authority is used to check the authenticity of client and
  server connections with the appropriate [`verify_incoming`](#verify_incoming) or
  [`verify_outgoing`](#verify_outgoing) flags.

* <a name="cert_file"></a><a href="#cert_file">`cert_file`</a> This provides a file path to a
  PEM-encoded certificate. The certificate is provided to clients or servers to verify the agent's
  authenticity. It must be provided along with [`key_file`](#key_file).

* <a name="check_update_interval"></a><a href="#check_update_interval">`check_update_interval`</a>
  This interval controls how often check output from
  checks in a steady state is synchronized with the server. By default, this is
  set to 5 minutes ("5m"). Many checks which are in a steady state produce
  slightly different output per run (timestamps, etc) which cause constant writes.
  This configuration allows deferring the sync of check output for a given interval to
  reduce write pressure. If a check ever changes state, the new state and associated
  output is synchronized immediately. To disable this behavior, set the value to "0s".

* <a name="client_addr"></a><a href="#client_addr">`client_addr`</a> Equivalent to the
  [`-client` command-line flag](#_client).

* <a name="datacenter"></a><a href="#datacenter">`datacenter`</a> Equivalent to the
  [`-datacenter` command-line flag](#_datacenter).

* <a name="data_dir"></a><a href="#data_dir">`data_dir`</a> Equivalent to the
  [`-data-dir` command-line flag](#_data_dir).

* <a name="disable_anonymous_signature"></a><a href="#disable_anonymous_signature">
  `disable_anonymous_signature`</a> Disables providing an anonymous signature for de-duplication
  with the update check. See [`disable_update_check`](#disable_update_check).

* <a name="disable_remote_exec"></a><a href="#disable_remote_exec">`disable_remote_exec`</a>
  Disables support for remote execution. When set to true, the agent will ignore any incoming
  remote exec requests.

* <a name="disable_update_check"></a><a href="#disable_update_check">`disable_update_check`</a>
  Disables automatic checking for security bulletins and new version releases.

* <a name="dns_config"></a><a href="#dns_config">`dns_config`</a> This object allows a number
  of sub-keys to be set which can tune how DNS queries are serviced. See this guide on
  [DNS caching](/docs/guides/dns-cache.html) for more detail.
  <br><br>
  The following sub-keys are available:

  * <a name="allow_stale"></a><a href="#allow_stale">`allow_stale`</a> - Enables a stale query
  for DNS information. This allows any Consul server, rather than only the leader, to service
  the request. The advantage of this is you get linear read scalability with Consul servers.
  In versions of Consul prior to 0.7, this defaulted to false, meaning all requests are serviced
  by the leader, providing stronger consistency but less throughput and higher latency. In Consul
  0.7 and later, this defaults to true for better utilization of available servers.

  * <a name="max_stale"></a><a href="#max_stale">`max_stale`</a> - When [`allow_stale`](#allow_stale)
  is specified, this is used to limit how stale results are allowed to be. If a Consul server is
  behind the leader by more than `max_stale`, the query will be re-evaluated on the leader to get
  more up-to-date results. Prior to Consul 0.7.1 this defaulted to 5 seconds; in Consul 0.7.1
  and later this defaults to 10 years ("87600h") which effectively allows DNS queries to be answered
  by any server, no matter how stale. In practice, servers are usually only milliseconds behind the
  leader, so this lets Consul continue serving requests in long outage scenarios where no leader can
  be elected.

  * <a name="node_ttl"></a><a href="#node_ttl">`node_ttl`</a> - By default, this is "0s", so all
  node lookups are served with a 0 TTL value. DNS caching for node lookups can be enabled by
  setting this value. This should be specified with the "s" suffix for second or "m" for minute.

  * <a name="service_ttl"></a><a href="#service_ttl">`service_ttl`</a> - This is a sub-object
  which allows for setting a TTL on service lookups with a per-service policy. The "*" wildcard
  service can be used when there is no specific policy available for a service. By default, all
  services are served with a 0 TTL value. DNS caching for service lookups can be enabled by
  setting this value.

  * <a name="enable_truncate"></a><a href="#enable_truncate">`enable_truncate`</a> - If set to
  true, a UDP DNS query that would return more than 3 records, or more than would fit into a valid
  UDP response, will set the truncated flag, indicating to clients that they should re-query
  using TCP to get the full set of records.

  * <a name="only_passing"></a><a href="#only_passing">`only_passing`</a> - If set to true, any
  nodes whose health checks are warning or critical will be excluded from DNS results. If false,
  the default, only nodes whose healthchecks are failing as critical will be excluded. For
  service lookups, the health checks of the node itself, as well as the service-specific checks
  are considered. For example, if a node has a health check that is critical then all services on
  that node will be excluded because they are also considered critical.

  * <a name="recursor_timeout"></a><a href="#recursor_timeout">`recursor_timeout`</a> - Timeout used
  by Consul when recursively querying an upstream DNS server. See <a href="#recursors">`recursors`</a>
  for more details. Default is 2s. This is available in Consul 0.7 and later.

  * <a name="disable_compression"></a><a href="#disable_compression">`disable_compression`</a> - If
  set to true, DNS responses will not be compressed. Compression was added and enabled by default
  in Consul 0.7.

  * <a name="udp_answer_limit"></a><a
  href="#udp_answer_limit">`udp_answer_limit`</a> - Limit the number of
  resource records contained in the answer section of a UDP-based DNS
  response. When answering a question, Consul will use the complete list of
  matching hosts, shuffle the list randomly, and then limit the number of
  answers to `udp_answer_limit` (default `3`). In environments where
  [RFC 3484 Section 6](https://tools.ietf.org/html/rfc3484#section-6) Rule 9
  is implemented and enforced (i.e. DNS answers are always sorted and
  therefore never random), clients may need to set this value to `1` to
  preserve the expected randomized distribution behavior (note:
  [RFC 3484](https://tools.ietf.org/html/rfc3484) has been obsoleted by
  [RFC 6724](https://tools.ietf.org/html/rfc6724) and as a result it should
  be increasingly uncommon to need to change this value with modern
  resolvers).

* <a name="domain"></a><a href="#domain">`domain`</a> Equivalent to the
  [`-domain` command-line flag](#_domain).

* <a name="enable_debug"></a><a href="#enable_debug">`enable_debug`</a> When set, enables some
  additional debugging features. Currently, this is only used to set the runtime profiling HTTP endpoints.

* <a name="enable_syslog"></a><a href="#enable_syslog">`enable_syslog`</a> Equivalent to
  the [`-syslog` command-line flag](#_syslog).

* <a name="encrypt"></a><a href="#encrypt">`encrypt`</a> Equivalent to the
  [`-encrypt` command-line flag](#_encrypt).

* <a name="key_file"></a><a href="#key_file">`key_file`</a> This provides a the file path to a
  PEM-encoded private key. The key is used with the certificate to verify the agent's authenticity.
  This must be provided along with [`cert_file`](#cert_file).

* <a name="http_api_response_headers"></a><a href="#http_api_response_headers">`http_api_response_headers`</a>
  This object allows adding headers to the HTTP API
  responses. For example, the following config can be used to enable
  [CORS](https://en.wikipedia.org/wiki/Cross-origin_resource_sharing) on
  the HTTP API endpoints:

    ```javascript
      {
        "http_api_response_headers": {
            "Access-Control-Allow-Origin": "*"
        }
      }
    ```

* <a name="leave_on_terminate"></a><a href="#leave_on_terminate">`leave_on_terminate`</a> If
  enabled, when the agent receives a TERM signal, it will send a `Leave` message to the rest
  of the cluster and gracefully leave. The default behavior for this feature varies based on
  whether or not the agent is running as a client or a server (prior to Consul 0.7 the default
  value was unconditionally set to `false`). On agents in client-mode, this defaults to `true`
  and for agents in server-mode, this defaults to `false`.

* <a name="log_level"></a><a href="#log_level">`log_level`</a> Equivalent to the
  [`-log-level` command-line flag](#_log_level).

* <a name="node_id"></a><a href="#node_id">`node_id`</a> Equivalent to the
  [`-node-id` command-line flag](#_node_id).

* <a name="node_name"></a><a href="#node_name">`node_name`</a> Equivalent to the
  [`-node` command-line flag](#_node).

* <a name="node_meta"></a><a href="#node_meta">`node_meta`</a> Available in Consul 0.7.3 and later,
  This object allows associating arbitrary metadata key/value pairs with the local node, which can
  then be used for filtering results from certain catalog endpoints. See the
  [`-node-meta` command-line flag](#_node_meta) for more information.

    ```javascript
      {
        "node_meta": {
            "instance_type": "t2.medium"
        }
      }
    ```

* <a name="performance"></a><a href="#performance">`performance`</a> Available in Consul 0.7 and
  later, this is a nested object that allows tuning the performance of different subsystems in
  Consul. See the [Server Performance](/docs/guides/performance.html) guide for more details. The
  following parameters are available:

  * <a name="raft_multiplier"></a><a href="#raft_multiplier">`raft_multiplier`</a> - An integer
    multiplier used by Consul servers to scale key Raft timing parameters. Omitting this value
    or setting it to 0 uses default timing described below. Lower values are used to tighten
    timing and increase sensitivity while higher values relax timings and reduce sensitivity.
    Tuning this affects the time it takes Consul to detect leader failures and to perform
    leader elections, at the expense of requiring more network and CPU resources for better
    performance.<br><br>By default, Consul will use a lower-performance timing that's suitable
    for [minimal Consul servers](/docs/guides/performance.html#minumum), currently equivalent
    to setting this to a value of 5 (this default may be changed in future versions of Consul,
    depending if the target minimum server profile changes). Setting this to a value of 1 will
    configure Raft to its highest-performance mode, equivalent to the default timing of Consul
    prior to 0.7, and is recommended for [production Consul servers](/docs/guides/performance.html#production).
    See the note on [last contact](/docs/guides/performance.html#last-contact) timing for more
    details on tuning this parameter. The maximum allowed value is 10.

* <a name="ports"></a><a href="#ports">`ports`</a> This is a nested object that allows setting
  the bind ports for the following keys:
    * <a name="dns_port"></a><a href="#dns_port">`dns`</a> - The DNS server, -1 to disable. Default 8600.
    * <a name="http_port"></a><a href="#http_port">`http`</a> - The HTTP API, -1 to disable. Default 8500.
    * <a name="https_port"></a><a href="#https_port">`https`</a> - The HTTPS API, -1 to disable. Default -1 (disabled).
    * <a name="serf_lan_port"></a><a href="#serf_lan_port">`serf_lan`</a> - The Serf LAN port. Default 8301.
    * <a name="serf_wan_port"></a><a href="#serf_wan_port">`serf_wan`</a> - The Serf WAN port. Default 8302.
    * <a name="server_rpc_port"></a><a href="#server_rpc_port">`server`</a> - Server RPC address. Default 8300.

* <a name="protocol"></a><a href="#protocol">`protocol`</a> Equivalent to the
  [`-protocol` command-line flag](#_protocol).

<<<<<<< HEAD
* <a name="raft_protocol"></a><a href="#raft_protocol">`raft_protocol`</a> Equivalent to the
  [`-raft-protocol` command-line flag](#_raft_protocol).

=======
* <a name="raft_protocol"></a><a href="#raft_protocol">`raft_protocol`</a> - This controls the internal
  version of the Raft consensus protocol used for server communications. This defaults to 2 but must
  be set to 3 in order to gain access to other [Autopilot](#autopilot) features, with the exception of
  [`cleanup_dead_servers`](#cleanup_dead_servers).
 
>>>>>>> e7434d02
* <a name="reap"></a><a href="#reap">`reap`</a> This controls Consul's automatic reaping of child processes,
  which is useful if Consul is running as PID 1 in a Docker container. If this isn't specified, then Consul will
  automatically reap child processes if it detects it is running as PID 1. If this is set to true or false, then
  it controls reaping regardless of Consul's PID (forces reaping on or off, respectively). This option was removed
  in Consul 0.7.1. For later versions of Consul, you will need to reap processes using a wrapper, please see the
  [Consul Docker image entry point script](https://github.com/hashicorp/docker-consul/blob/master/0.X/docker-entrypoint.sh)
  for an example.

* <a name="reconnect_timeout"></a><a href="#reconnect_timeout">`reconnect_timeout`</a> This controls
  how long it takes for a failed node to be completely removed from the cluster. This defaults to
  72 hours and it is recommended that this is set to at least double the maximum expected recoverable
  outage time for a node or network partition. WARNING: Setting this time too low could cause Consul
  servers to be removed from quorum during an extended node failure or partition, which could complicate
  recovery of the cluster. The value is a time with a unit suffix, which can be "s", "m", "h" for seconds,
  minutes, or hours. The value must be >= 8 hours.

* <a name="reconnect_timeout_wan"></a><a href="#reconnect_timeout_wan">`reconnect_timeout_wan`</a> This
  is the WAN equivalent of the <a href="#reconnect_timeout">`reconnect_timeout`</a> parameter, which
  controls how long it takes for a failed server to be completely removed from the WAN pool. This also
  defaults to 72 hours, and must be >= 8 hours.

* <a name="recursor"></a><a href="#recursor">`recursor`</a> Provides a single recursor address.
  This has been deprecated, and the value is appended to the [`recursors`](#recursors) list for
  backwards compatibility.

* <a name="recursors"></a><a href="#recursors">`recursors`</a> This flag provides addresses of
  upstream DNS servers that are used to recursively resolve queries if they are not inside the service
  domain for Consul. For example, a node can use Consul directly as a DNS server, and if the record is
  outside of the "consul." domain, the query will be resolved upstream.

* <a name="rejoin_after_leave"></a><a href="#rejoin_after_leave">`rejoin_after_leave`</a> Equivalent
  to the [`-rejoin` command-line flag](#_rejoin).

* <a name="retry_join"></a><a href="#retry_join">`retry_join`</a> Equivalent to the
  [`-retry-join` command-line flag](#_retry_join). Takes a list
  of addresses to attempt joining every [`retry_interval`](#_retry_interval) until at least one
  join works. The list should contain IPv4 addresses with optional Serf LAN port number also specified or bracketed IPv6 addresses with optional port number — for example: `[::1]:8301`.

* <a name="retry_join_ec2"></a><a href="#retry_join_ec2">`retry_join_ec2`</a> - This is a nested object
  that allows the setting of EC2-related [`-retry-join`](#_retry_join) options.
  <br><br>
  The following keys are valid:
  * `region` - The AWS region. Equivalent to the
    [`-retry-join-ec2-region` command-line flag](#_retry_join_ec2_region).
  * `tag_key` - The EC2 instance tag key to filter on. Equivalent to the</br>
    [`-retry-join-ec2-tag-key` command-line flag](#_retry_join_ec2_tag_key).
  * `tag_value` - The EC2 instance tag value to filter on. Equivalent to the</br>
    [`-retry-join-ec2-tag-value` command-line flag](#_retry_join_ec2_tag_value).
  * `access_key_id` - The AWS access key ID to use for authentication.
  * `secret_access_key` - The AWS secret access key to use for authentication.

* <a name="retry_join_gce"></a><a href="#retry_join_gce">`retry_join_gce`</a> - This is a nested object
  that allows the setting of GCE-related [`-retry-join`](#_retry_join) options.
  <br><br>
  The following keys are valid:
  * `project_name` - The GCE project name. Equivalent to the<br>
    [`-retry-join-gce-project-name` command-line
    flag](#_retry_join_gce_project_name).
  * `zone_pattern` - The regular expression indicating the zones to search in.
    Equivalent to the <br>
    [`-retry-join-gce-zone-pattern` command-line
    flag](#_retry_join_gce_zone_pattern).
  * `tag_value` - The GCE instance tag value to filter on. Equivalent to the <br>
    [`-retry-join-gce-tag-value` command-line
    flag](#_retry_join_gce_tag_value).
  * `credentials_file` - The path to the GCE service account credentials file.
    Equivalent to the <br>
    [`-retry-join-gce-credentials-file` command-line
    flag](#_retry_join_gce_credentials_file).

* <a name="retry_interval"></a><a href="#retry_interval">`retry_interval`</a> Equivalent to the
  [`-retry-interval` command-line flag](#_retry_interval).

* <a name="retry_join_wan"></a><a href="#retry_join_wan">`retry_join_wan`</a> Equivalent to the
  [`-retry-join-wan` command-line flag](#_retry_join_wan). Takes a list
  of addresses to attempt joining to WAN every [`retry_interval_wan`](#_retry_interval_wan) until at least one
  join works.

* <a name="retry_interval_wan"></a><a href="#retry_interval_wan">`retry_interval_wan`</a> Equivalent to the
  [`-retry-interval-wan` command-line flag](#_retry_interval_wan).

* <a name="server"></a><a href="#server">`server`</a> Equivalent to the
  [`-server` command-line flag](#_server).

* <a name="server_name"></a><a href="#server_name">`server_name`</a> When provided, this overrides
  the [`node_name`](#_node) for the TLS certificate. It can be used to ensure that the certificate
  name matches the hostname we declare.

* <a name="session_ttl_min"></a><a href="#session_ttl_min">`session_ttl_min`</a>
  The minimum allowed session TTL. This ensures sessions are not created with
  TTL's shorter than the specified limit. It is recommended to keep this limit
  at or above the default to encourage clients to send infrequent heartbeats.
  Defaults to 10s.

* <a name="skip_leave_on_interrupt"></a><a
  href="#skip_leave_on_interrupt">`skip_leave_on_interrupt`</a> This is
  similar to [`leave_on_terminate`](#leave_on_terminate) but only affects
  interrupt handling. When Consul receives an interrupt signal (such as
  hitting Control-C in a terminal), Consul will gracefully leave the cluster.
  Setting this to `true` disables that behavior. The default behavior for
  this feature varies based on whether or not the agent is running as a
  client or a server (prior to Consul 0.7 the default value was
  unconditionally set to `false`). On agents in client-mode, this defaults
  to `false` and for agents in server-mode, this defaults to `true`
  (i.e. Ctrl-C on a server will keep the server in the cluster and therefore
  quorum, and Ctrl-C on a client will gracefully leave).

* <a name="start_join"></a><a href="#start_join">`start_join`</a> An array of strings specifying addresses
  of nodes to [`-join`](#_join) upon startup.

* <a name="start_join_wan"></a><a href="#start_join_wan">`start_join_wan`</a> An array of strings specifying
  addresses of WAN nodes to [`-join-wan`](#_join_wan) upon startup.

* <a name="telemetry"></a><a href="#telemetry">`telemetry`</a> This is a nested object that configures where Consul
  sends its runtime telemetry, and contains the following keys:

  * <a name="telemetry-statsd_address"></a><a href="#telemetry-statsd_address">`statsd_address`</a> This provides the
    address of a statsd instance in the format `host:port`. If provided, Consul will send various telemetry information to that instance for
    aggregation. This can be used to capture runtime information. This sends UDP packets only and can be used with
    statsd or statsite.

  * <a name="telemetry-statsite_address"></a><a href="#telemetry-statsite_address">`statsite_address`</a> This provides
    the address of a statsite instance in the format `host:port`. If provided, Consul will stream various telemetry information to that instance
    for aggregation. This can be used to capture runtime information. This streams via TCP and can only be used with
    statsite.

  * <a name="telemetry-statsite_prefix"></a><a href="#telemetry-statsite_prefix">`statsite_prefix`</a>
    The prefix used while writing all telemetry data to statsite. By default, this is set to "consul".

  * <a name="telemetry-dogstatsd_addr"></a><a href="#telemetry-dogstatsd_addr">`dogstatsd_addr`</a> This provides the
    address of a DogStatsD instance in the format `host:port`. DogStatsD is a protocol-compatible flavor of
    statsd, with the added ability to decorate metrics with tags and event information. If provided, Consul will
    send various telemetry information to that instance for aggregation. This can be used to capture runtime
    information.

  * <a name="telemetry-dogstatsd_tags"></a><a href="#telemetry-dogstatsd_tags">`dogstatsd_tags`</a> This provides a list of global tags
    that will be added to all telemetry packets sent to DogStatsD. It is a list of strings, where each string
    looks like "my_tag_name:my_tag_value".

  * <a name="telemetry-disable_hostname"></a><a href="#telemetry-disable_hostname">`disable_hostname`</a>
    This controls whether or not to prepend runtime telemetry with the machine's hostname, defaults to false.

  * <a name="telemetry-circonus_api_token"></a><a href="#telemetry-circonus_api_token">`circonus_api_token`</a>
    A valid API Token used to create/manage check. If provided, metric management is enabled.

  * <a name="telemetry-circonus_api_app"></a><a href="#telemetry-circonus_api_app">`circonus_api_app`</a>
    A valid app name associated with the API token. By default, this is set to "consul".

  * <a name="telemetry-circonus_api_url"></a><a href="#telemetry-circonus_api_url">`circonus_api_url`</a>
    The base URL to use for contacting the Circonus API. By default, this is set to "https://api.circonus.com/v2".

  * <a name="telemetry-circonus_submission_interval"></a><a href="#telemetry-circonus_submission_interval">`circonus_submission_interval`</a>
    The interval at which metrics are submitted to Circonus. By default, this is set to "10s" (ten seconds).

  * <a name="telemetry-circonus_submission_url"></a><a href="#telemetry-circonus_submission_url">`circonus_submission_url`</a>
    The `check.config.submission_url` field, of a Check API object, from a previously created HTTPTRAP check.

  * <a name="telemetry-circonus_check_id"></a><a href="#telemetry-circonus_check_id">`circonus_check_id`</a>
    The Check ID (not **check bundle**) from a previously created HTTPTRAP check. The numeric portion of the `check._cid` field in the Check API object.

  * <a name="telemetry-circonus_check_force_metric_activation"></a><a href="#telemetry-circonus_check_force_metric_activation">`circonus_check_force_metric_activation`</a>
    Force activation of metrics which already exist and are not currently active. If check management is enabled, the default behavior is to add new metrics as they are encoutered. If the metric already exists in the check, it will **not** be activated. This setting overrides that behavior. By default, this is set to false.

  * <a name="telemetry-circonus_check_instance_id"></a><a href="#telemetry-circonus_check_instance_id">`circonus_check_instance_id`</a>
    Uniquely identifies the metrics coming from this *instance*. It can be used to maintain metric continuity with transient or ephemeral instances as they move around within an infrastructure. By default, this is set to hostname:application name (e.g. "host123:consul").

  * <a name="telemetry-circonus_check_search_tag"></a><a href="#telemetry-circonus_check_search_tag">`circonus_check_search_tag`</a>
    A special tag which, when coupled with the instance id, helps to narrow down the search results when neither a Submission URL or Check ID is provided. By default, this is set to service:application name (e.g. "service:consul").

  * <a name="telemetry-circonus_check_display_name"</a><a href="#telemetry-circonus_check_display_name">`circonus_check_display_name`</a>
    Specifies a name to give a check when it is created. This name is displayed in the Circonus UI Checks list. Available in Consul 0.7.2 and later.

  * <a name="telemetry-circonus_check_tags"</a><a href="#telemetry-circonus_check_tags">`circonus_check_tags`</a>
    Comma separated list of additional tags to add to a check when it is created. Available in Consul 0.7.2 and later.

  * <a name="telemetry-circonus_broker_id"></a><a href="#telemetry-circonus_broker_id">`circonus_broker_id`</a>
    The ID of a specific Circonus Broker to use when creating a new check. The numeric portion of `broker._cid` field in a Broker API object. If metric management is enabled and neither a Submission URL nor Check ID is provided, an attempt will be made to search for an existing check using Instance ID and Search Tag. If one is not found, a new HTTPTRAP check will be created. By default, this is not used and a random Enterprise Broker is selected, or the default Circonus Public Broker.

  * <a name="telemetry-circonus_broker_select_tag"></a><a href="#telemetry-circonus_broker_select_tag">`circonus_broker_select_tag`</a>
    A special tag which will be used to select a Circonus Broker when a Broker ID is not provided. The best use of this is to as a hint for which broker should be used based on *where* this particular instance is running (e.g. a specific geo location or datacenter, dc:sfo). By default, this is left blank and not used.

* <a name="statsd_addr"></a><a href="#statsd_addr">`statsd_addr`</a> Deprecated, see
  the <a href="#telemetry">telemetry</a> structure

* <a name="statsite_addr"></a><a href="#statsite_addr">`statsite_addr`</a> Deprecated, see
  the <a href="#telemetry">telemetry</a> structure

* <a name="statsite_prefix"></a><a href="#statsite_prefix">`statsite_prefix`</a> Deprecated, see
  the <a href="#telemetry">telemetry</a> structure

* <a name="dogstatsd_addr"></a><a href="#dogstatsd_addr">`dogstatsd_addr`</a> Deprecated, see
  the <a href="#telemetry">telemetry</a> structure

* <a name="dogstatsd_tags"></a><a href="#dogstatsd_tags">`dogstatsd_tags`</a> Deprecated, see
  the <a href="#telemetry">telemetry</a> structure

* <a name="syslog_facility"></a><a href="#syslog_facility">`syslog_facility`</a> When
  [`enable_syslog`](#enable_syslog) is provided, this controls to which
  facility messages are sent. By default, `LOCAL0` will be used.

* <a name="tls_min_version"></a><a href="#tls_min_version">`tls_min_version`</a> Added in Consul
  0.7.4, this specifies the minimum supported version of TLS. Accepted values are "tls10", "tls11"
  or "tls12". This defaults to "tls10". WARNING: TLS 1.1 and lower are generally considered less
  secure; avoid using these if possible. This will be changed to default to "tls12" in Consul 0.8.0.

* <a name="translate_wan_addrs"</a><a href="#translate_wan_addrs">`translate_wan_addrs`</a> If
  set to true, Consul will prefer a node's configured <a href="#_advertise-wan">WAN address</a>
  when servicing DNS and HTTP requests for a node in a remote datacenter. This allows the node to
  be reached within its own datacenter using its local address, and reached from other datacenters
  using its WAN address, which is useful in hybrid setups with mixed networks. This is disabled by
  default.
  <br>
  <br>
  Starting in Consul 0.7 and later, node addresses in responses to HTTP requests will also prefer a
  node's configured <a href="#_advertise-wan">WAN address</a> when querying for a node in a remote
  datacenter. An [`X-Consul-Translate-Addresses`](/docs/agent/http.html#translate_header) header
  will be present on all responses when translation is enabled to help clients know that the addresses
  may be translated. The `TaggedAddresses` field in responses also have a `lan` address for clients that
  need knowledge of that address, regardless of translation.
  <br>
  <br>The following endpoints translate addresses:
  <br>
  * [`/v1/catalog/nodes`](/docs/agent/http/catalog.html#catalog_nodes)
  * [`/v1/catalog/node/<node>`](/docs/agent/http/catalog.html#catalog_node)
  * [`/v1/catalog/service/<service>`](/docs/agent/http/catalog.html#catalog_service)
  * [`/v1/health/service/<service>`](/docs/agent/http/health.html#health_service)
  * [`/v1/query/<query or name>/execute`](/docs/agent/http/query.html#execute)

* <a name="ui"></a><a href="#ui">`ui`</a> - Equivalent to the [`-ui`](#_ui)
  command-line flag.

* <a name="ui_dir"></a><a href="#ui_dir">`ui_dir`</a> - Equivalent to the
  [`-ui-dir`](#_ui_dir) command-line flag. This configuration key is not required as of Consul version 0.7.0 and later.

* <a name="unix_sockets"></a><a href="#unix_sockets">`unix_sockets`</a> - This
  allows tuning the ownership and permissions of the
  Unix domain socket files created by Consul. Domain sockets are only used if
  the HTTP address is configured with the `unix://` prefix.
  <br>
  <br>
  It is important to note that this option may have different effects on
  different operating systems. Linux generally observes socket file permissions
  while many BSD variants ignore permissions on the socket file itself. It is
  important to test this feature on your specific distribution. This feature is
  currently not functional on Windows hosts.
  <br>
  <br>
  The following options are valid within this construct and apply globally to all
  sockets created by Consul:
  <br>
  * `user` - The name or ID of the user who will own the socket file.
  * `group` - The group ID ownership of the socket file. This option
    currently only supports numeric IDs.
  * `mode` - The permission bits to set on the file.

* <a name="verify_incoming"></a><a href="#verify_incoming">`verify_incoming`</a> - If
  set to true, Consul requires that all incoming
  connections make use of TLS and that the client provides a certificate signed
  by the Certificate Authority from the [`ca_file`](#ca_file). By default, this is false, and
  Consul will not enforce the use of TLS or verify a client's authenticity. This
  applies to both server RPC and to the HTTPS API. To enable the HTTPS API, you
  must define an HTTPS port via the [`ports`](#ports) configuration. By default, HTTPS
  is disabled.

* <a name="verify_outgoing"></a><a href="#verify_outgoing">`verify_outgoing`</a> - If set to
  true, Consul requires that all outgoing connections
  make use of TLS and that the server provides a certificate that is signed by
  the Certificate Authority from the [`ca_file`](#ca_file). By default, this is false, and Consul
  will not make use of TLS for outgoing connections. This applies to clients and servers
  as both will make outgoing connections.

* <a name="verify_server_hostname"></a><a href="#verify_server_hostname">`verify_server_hostname`</a> - If set to
  true, Consul verifies for all outgoing connections that the TLS certificate presented by the servers
  matches "server.&lt;datacenter&gt;.&lt;domain&gt;" hostname. This implies `verify_outgoing`.
  By default, this is false, and Consul does not verify the hostname of the certificate, only
  that it is signed by a trusted CA. This setting is important to prevent a compromised
  client from being restarted as a server, and thus being able to perform a MITM attack
  or to be added as a Raft peer. This is new in 0.5.1.

* <a name="watches"></a><a href="#watches">`watches`</a> - Watches is a list of watch
  specifications which allow an external process to be automatically invoked when a
  particular data view is updated. See the
   [watch documentation](/docs/agent/watches.html) for more detail. Watches can be
   modified when the configuration is reloaded.

## <a id="ports"></a>Ports Used

Consul requires up to 5 different ports to work properly, some on
TCP, UDP, or both protocols. Below we document the requirements for each
port.

* Server RPC (Default 8300). This is used by servers to handle incoming
  requests from other agents. TCP only.

* Serf LAN (Default 8301). This is used to handle gossip in the LAN.
  Required by all agents. TCP and UDP.

* Serf WAN (Default 8302). This is used by servers to gossip over the
  WAN to other servers. TCP and UDP.

* HTTP API (Default 8500). This is used by clients to talk to the HTTP
  API. TCP only.

* DNS Interface (Default 8600). Used to resolve DNS queries. TCP and UDP.

Consul will also make an outgoing connection to HashiCorp's servers for
Atlas-related features and to check for the availability of newer versions
of Consul. This will be a TLS-secured TCP connection to `scada.hashicorp.com:7223`.

## <a id="reloadable-configuration"></a>Reloadable Configuration

Reloading configuration does not reload all configuration items. The
items which are reloaded include:

* Log level
* Checks
* Services
* Watches
* HTTP Client Address
* Atlas Token
* Atlas Infrastructure
* Atlas Endpoint<|MERGE_RESOLUTION|>--- conflicted
+++ resolved
@@ -311,7 +311,7 @@
   use. This defaults to the latest version. This should be set only when [upgrading](/docs/upgrading.html).
   You can view the protocol versions supported by Consul by running `consul -v`.
 
-* <a name="_raft_protocol"></a><a href="#_raft_protocol">`-raft_protocol`</a> - This controls the internal
+* <a name="_raft_protocol"></a><a href="#_raft_protocol">`-raft-protocol`</a> - This controls the internal
   version of the Raft consensus protocol used for server communications. This defaults to 2 but must
   be set to 3 in order to gain access to Autopilot features, with the exception of
   [`cleanup_dead_servers`](#cleanup_dead_servers).
@@ -782,17 +782,9 @@
 * <a name="protocol"></a><a href="#protocol">`protocol`</a> Equivalent to the
   [`-protocol` command-line flag](#_protocol).
 
-<<<<<<< HEAD
 * <a name="raft_protocol"></a><a href="#raft_protocol">`raft_protocol`</a> Equivalent to the
   [`-raft-protocol` command-line flag](#_raft_protocol).
 
-=======
-* <a name="raft_protocol"></a><a href="#raft_protocol">`raft_protocol`</a> - This controls the internal
-  version of the Raft consensus protocol used for server communications. This defaults to 2 but must
-  be set to 3 in order to gain access to other [Autopilot](#autopilot) features, with the exception of
-  [`cleanup_dead_servers`](#cleanup_dead_servers).
- 
->>>>>>> e7434d02
 * <a name="reap"></a><a href="#reap">`reap`</a> This controls Consul's automatic reaping of child processes,
   which is useful if Consul is running as PID 1 in a Docker container. If this isn't specified, then Consul will
   automatically reap child processes if it detects it is running as PID 1. If this is set to true or false, then
