package state

import (
	"fmt"

	"github.com/hashicorp/go-memdb"
	"github.com/pkg/errors"

	"github.com/hashicorp/consul/agent/structs"
)

const (
	tableConnectCABuiltin       = "connect-ca-builtin"
	tableConnectCABuiltinSerial = "connect-ca-builtin-serial"
	tableConnectCAConfig        = "connect-ca-config"
	tableConnectCARoots         = "connect-ca-roots"
	tableConnectCALeafCerts     = "connect-ca-leaf-certs"
)

// caBuiltinProviderTableSchema returns a new table schema used for storing
// the built-in CA provider's state for connect. This is only used by
// the internal Consul CA provider.
func caBuiltinProviderTableSchema() *memdb.TableSchema {
	return &memdb.TableSchema{
		Name: tableConnectCABuiltin,
		Indexes: map[string]*memdb.IndexSchema{
			"id": {
				Name:         "id",
				AllowMissing: false,
				Unique:       true,
				Indexer: &memdb.StringFieldIndex{
					Field: "ID",
				},
			},
		},
	}
}

// caConfigTableSchema returns a new table schema used for storing
// the CA config for Connect.
func caConfigTableSchema() *memdb.TableSchema {
	return &memdb.TableSchema{
		Name: tableConnectCAConfig,
		Indexes: map[string]*memdb.IndexSchema{
			// This table only stores one row, so this just ignores the ID field
			// and always overwrites the same config object.
			"id": {
				Name:         "id",
				AllowMissing: true,
				Unique:       true,
				Indexer: &memdb.ConditionalIndex{
					Conditional: func(obj interface{}) (bool, error) { return true, nil },
				},
			},
		},
	}
}

// caRootTableSchema returns a new table schema used for storing
// CA roots for Connect.
func caRootTableSchema() *memdb.TableSchema {
	return &memdb.TableSchema{
		Name: tableConnectCARoots,
		Indexes: map[string]*memdb.IndexSchema{
			"id": {
				Name:         "id",
				AllowMissing: false,
				Unique:       true,
				Indexer: &memdb.StringFieldIndex{
					Field: "ID",
				},
			},
		},
	}
}

// CAConfig is used to pull the CA config from the snapshot.
func (s *Snapshot) CAConfig() (*structs.CAConfiguration, error) {
	c, err := s.tx.First(tableConnectCAConfig, "id")
	if err != nil {
		return nil, err
	}

	config, ok := c.(*structs.CAConfiguration)
	if !ok {
		return nil, nil
	}

	return config, nil
}

// CAConfig is used when restoring from a snapshot.
func (s *Restore) CAConfig(config *structs.CAConfiguration) error {
	// Don't restore a blank CA config
	// https://github.com/hashicorp/consul/issues/4954
	if config.Provider == "" {
		return nil
	}

	if err := s.tx.Insert(tableConnectCAConfig, config); err != nil {
		return fmt.Errorf("failed restoring CA config: %s", err)
	}

	return nil
}

// CAConfig is used to get the current CA configuration.
func (s *Store) CAConfig(ws memdb.WatchSet) (uint64, *structs.CAConfiguration, error) {
	tx := s.db.Txn(false)
	defer tx.Abort()

	return caConfigTxn(tx, ws)
}

func caConfigTxn(tx ReadTxn, ws memdb.WatchSet) (uint64, *structs.CAConfiguration, error) {
	// Get the CA config
	ch, c, err := tx.FirstWatch(tableConnectCAConfig, "id")
	if err != nil {
		return 0, nil, fmt.Errorf("failed CA config lookup: %s", err)
	}

	ws.Add(ch)

	config, ok := c.(*structs.CAConfiguration)
	if !ok {
		return 0, nil, nil
	}

	return config.ModifyIndex, config, nil
}

// CASetConfig is used to set the current CA configuration.
func (s *Store) CASetConfig(idx uint64, config *structs.CAConfiguration) error {
	tx := s.db.WriteTxn(idx)
	defer tx.Abort()

	if err := s.caSetConfigTxn(idx, tx, config); err != nil {
		return err
	}

	return tx.Commit()
}

// CACheckAndSetConfig is used to try updating the CA configuration with a
// given Raft index. If the CAS index specified is not equal to the last observed index
// for the config, then the call will return an error,
<<<<<<< HEAD
func (s *Store) CACheckAndSetConfig(idx, cidx uint64, config *structs.CAConfiguration) error {
=======
func (s *Store) CACheckAndSetConfig(idx, cidx uint64, config *structs.CAConfiguration) (bool, error) {
>>>>>>> 67c1e18b
	tx := s.db.WriteTxn(idx)
	defer tx.Abort()

	// Check for an existing config
	existing, err := tx.First(tableConnectCAConfig, "id")
	if err != nil {
		return fmt.Errorf("failed CA config lookup: %s", err)
	}

	// If the existing index does not match the provided CAS
	// index arg, then we shouldn't update anything and can safely
	// return early here.
	e, ok := existing.(*structs.CAConfiguration)
	if (ok && e.ModifyIndex != cidx) || (!ok && cidx != 0) {
		return errors.Errorf("CAS failure: ModifyIndex did not match existing")
	}

	if err := s.caSetConfigTxn(idx, tx, config); err != nil {
		return err
	}

	err = tx.Commit()
	return err
}

func (s *Store) caSetConfigTxn(idx uint64, tx WriteTxn, config *structs.CAConfiguration) error {
	// Check for an existing config
	prev, err := tx.First(tableConnectCAConfig, "id")
	if err != nil {
		return fmt.Errorf("failed CA config lookup: %s", err)
	}
	// Set the indexes, prevent the cluster ID from changing.
	if prev != nil {
		existing := prev.(*structs.CAConfiguration)
		config.CreateIndex = existing.CreateIndex
		// Allow the ClusterID to change if it's provided by an internal operation, such
		// as a primary datacenter being switched to secondary mode.
		if config.ClusterID == "" {
			config.ClusterID = existing.ClusterID
		}
	} else {
		config.CreateIndex = idx
	}
	config.ModifyIndex = idx

	if err := tx.Insert(tableConnectCAConfig, config); err != nil {
		return fmt.Errorf("failed updating CA config: %s", err)
	}
	return nil
}

// CARoots is used to pull all the CA roots for the snapshot.
func (s *Snapshot) CARoots() (structs.CARoots, error) {
	ixns, err := s.tx.Get(tableConnectCARoots, "id")
	if err != nil {
		return nil, err
	}

	var ret structs.CARoots
	for wrapped := ixns.Next(); wrapped != nil; wrapped = ixns.Next() {
		ret = append(ret, wrapped.(*structs.CARoot))
	}

	return ret, nil
}

// CARoots is used when restoring from a snapshot.
func (s *Restore) CARoot(r *structs.CARoot) error {
	// Insert
	if err := s.tx.Insert(tableConnectCARoots, r); err != nil {
		return fmt.Errorf("failed restoring CA root: %s", err)
	}
	if err := indexUpdateMaxTxn(s.tx, r.ModifyIndex, tableConnectCARoots); err != nil {
		return fmt.Errorf("failed updating index: %s", err)
	}

	return nil
}

// CARoots returns the list of all CA roots.
func (s *Store) CARoots(ws memdb.WatchSet) (uint64, structs.CARoots, error) {
	tx := s.db.Txn(false)
	defer tx.Abort()

	return caRootsTxn(tx, ws)
}

func caRootsTxn(tx ReadTxn, ws memdb.WatchSet) (uint64, structs.CARoots, error) {
	// Get the index
	idx := maxIndexTxn(tx, tableConnectCARoots)

	// Get all
	iter, err := tx.Get(tableConnectCARoots, "id")
	if err != nil {
		return 0, nil, fmt.Errorf("failed CA root lookup: %s", err)
	}
	ws.Add(iter.WatchCh())

	var results structs.CARoots
	for v := iter.Next(); v != nil; v = iter.Next() {
		results = append(results, v.(*structs.CARoot))
	}
	return idx, results, nil
}

// CARootActive returns the currently active CARoot.
func (s *Store) CARootActive(ws memdb.WatchSet) (uint64, *structs.CARoot, error) {
	// Get all the roots since there should never be that many and just
	// do the filtering in this method.
	var result *structs.CARoot
	idx, roots, err := s.CARoots(ws)
	if err == nil {
		for _, r := range roots {
			if r.Active {
				result = r
				break
			}
		}
	}

	return idx, result, err
}

// CARootSetCAS sets the current CA root state using a check-and-set operation.
// On success, this will replace the previous set of CARoots completely with
// the given set of roots.
//
// The first boolean result returns whether the transaction succeeded or not.
func (s *Store) CARootSetCAS(idx, cidx uint64, rs []*structs.CARoot) (bool, error) {
	tx := s.db.WriteTxn(idx)
	defer tx.Abort()

	// There must be exactly one active CA root.
	activeCount := 0
	for _, r := range rs {
		if r.Active {
			activeCount++
		}
	}
	if activeCount != 1 {
		return false, fmt.Errorf("there must be exactly one active CA")
	}

	// Get the current max index
	if midx := maxIndexTxn(tx, tableConnectCARoots); midx != cidx {
		return false, nil
	}

	// Go through and find any existing matching CAs so we can preserve and
	// update their Create/ModifyIndex values.
	for _, r := range rs {
		if r.ID == "" {
			return false, ErrMissingCARootID
		}

		existing, err := tx.First(tableConnectCARoots, "id", r.ID)
		if err != nil {
			return false, fmt.Errorf("failed CA root lookup: %s", err)
		}

		if existing != nil {
			r.CreateIndex = existing.(*structs.CARoot).CreateIndex
		} else {
			r.CreateIndex = idx
		}
		r.ModifyIndex = idx
	}

	// Delete all
	_, err := tx.DeleteAll(tableConnectCARoots, "id")
	if err != nil {
		return false, err
	}

	// Insert all
	for _, r := range rs {
		if err := tx.Insert(tableConnectCARoots, r); err != nil {
			return false, err
		}
	}

	// Update the index
	if err := tx.Insert(tableIndex, &IndexEntry{tableConnectCARoots, idx}); err != nil {
		return false, fmt.Errorf("failed updating index: %s", err)
	}

	err = tx.Commit()
	return err == nil, err
}

// CAProviderState is used to pull the built-in provider states from the snapshot.
func (s *Snapshot) CAProviderState() ([]*structs.CAConsulProviderState, error) {
	ixns, err := s.tx.Get(tableConnectCABuiltin, "id")
	if err != nil {
		return nil, err
	}

	var ret []*structs.CAConsulProviderState
	for wrapped := ixns.Next(); wrapped != nil; wrapped = ixns.Next() {
		ret = append(ret, wrapped.(*structs.CAConsulProviderState))
	}

	return ret, nil
}

// CAProviderState is used when restoring from a snapshot.
func (s *Restore) CAProviderState(state *structs.CAConsulProviderState) error {
	if err := s.tx.Insert(tableConnectCABuiltin, state); err != nil {
		return fmt.Errorf("failed restoring built-in CA state: %s", err)
	}
	if err := indexUpdateMaxTxn(s.tx, state.ModifyIndex, tableConnectCABuiltin); err != nil {
		return fmt.Errorf("failed updating index: %s", err)
	}

	return nil
}

// CAProviderState is used to get the Consul CA provider state for the given ID.
func (s *Store) CAProviderState(id string) (uint64, *structs.CAConsulProviderState, error) {
	tx := s.db.Txn(false)
	defer tx.Abort()

	// Get the index
	idx := maxIndexTxn(tx, tableConnectCABuiltin)

	// Get the provider config
	c, err := tx.First(tableConnectCABuiltin, "id", id)
	if err != nil {
		return 0, nil, fmt.Errorf("failed built-in CA state lookup: %s", err)
	}

	state, ok := c.(*structs.CAConsulProviderState)
	if !ok {
		return 0, nil, nil
	}

	return idx, state, nil
}

// CASetProviderState is used to set the current built-in CA provider state.
func (s *Store) CASetProviderState(idx uint64, state *structs.CAConsulProviderState) (bool, error) {
	tx := s.db.WriteTxn(idx)
	defer tx.Abort()

	// Check for an existing config
	existing, err := tx.First(tableConnectCABuiltin, "id", state.ID)
	if err != nil {
		return false, fmt.Errorf("failed built-in CA state lookup: %s", err)
	}

	// Set the indexes.
	if existing != nil {
		state.CreateIndex = existing.(*structs.CAConsulProviderState).CreateIndex
	} else {
		state.CreateIndex = idx
	}
	state.ModifyIndex = idx

	if err := tx.Insert(tableConnectCABuiltin, state); err != nil {
		return false, fmt.Errorf("failed updating built-in CA state: %s", err)
	}

	// Update the index
	if err := tx.Insert(tableIndex, &IndexEntry{tableConnectCABuiltin, idx}); err != nil {
		return false, fmt.Errorf("failed updating index: %s", err)
	}

	err = tx.Commit()
	return err == nil, err
}

// CADeleteProviderState is used to remove the built-in Consul CA provider
// state for the given ID.
func (s *Store) CADeleteProviderState(idx uint64, id string) error {
	tx := s.db.WriteTxn(idx)
	defer tx.Abort()

	// Check for an existing config
	existing, err := tx.First(tableConnectCABuiltin, "id", id)
	if err != nil {
		return fmt.Errorf("failed built-in CA state lookup: %s", err)
	}
	if existing == nil {
		return nil
	}

	providerState := existing.(*structs.CAConsulProviderState)

	// Do the delete and update the index
	if err := tx.Delete(tableConnectCABuiltin, providerState); err != nil {
		return err
	}
	if err := tx.Insert(tableIndex, &IndexEntry{tableConnectCABuiltin, idx}); err != nil {
		return fmt.Errorf("failed updating index: %s", err)
	}

	return tx.Commit()
}

func (s *Store) CALeafSetIndex(idx uint64, index uint64) error {
	tx := s.db.WriteTxn(idx)
	defer tx.Abort()

	return indexUpdateMaxTxn(tx, index, tableConnectCALeafCerts)
}

func (s *Store) CARootsAndConfig(ws memdb.WatchSet) (uint64, structs.CARoots, *structs.CAConfiguration, error) {
	tx := s.db.Txn(false)
	defer tx.Abort()

	confIdx, config, err := caConfigTxn(tx, ws)
	if err != nil {
		return 0, nil, nil, fmt.Errorf("failed CA config lookup: %v", err)
	}

	rootsIdx, roots, err := caRootsTxn(tx, ws)
	if err != nil {
		return 0, nil, nil, fmt.Errorf("failed CA roots lookup: %v", err)
	}

	idx := rootsIdx
	if confIdx > idx {
		idx = confIdx
	}

	return idx, roots, config, nil
}

func (s *Store) CAIncrementProviderSerialNumber(idx uint64) (uint64, error) {
	tx := s.db.WriteTxn(idx)
	defer tx.Abort()

	existing, err := tx.First(tableIndex, "id", tableConnectCABuiltinSerial)
	if err != nil {
		return 0, fmt.Errorf("failed built-in CA serial number lookup: %s", err)
	}

	var last uint64
	if existing != nil {
		last = existing.(*IndexEntry).Value
	} else {
		// Serials used to be based on the raft indexes in the provider table,
		// so bootstrap off of that.
		last = maxIndexTxn(tx, tableConnectCABuiltin)
	}
	next := last + 1

	if err := tx.Insert(tableIndex, &IndexEntry{tableConnectCABuiltinSerial, next}); err != nil {
		return 0, fmt.Errorf("failed updating index: %s", err)
	}

	err = tx.Commit()
	return next, err
}<|MERGE_RESOLUTION|>--- conflicted
+++ resolved
@@ -143,12 +143,8 @@
 
 // CACheckAndSetConfig is used to try updating the CA configuration with a
 // given Raft index. If the CAS index specified is not equal to the last observed index
-// for the config, then the call will return an error,
-<<<<<<< HEAD
+// for the config, then the call will return an error.
 func (s *Store) CACheckAndSetConfig(idx, cidx uint64, config *structs.CAConfiguration) error {
-=======
-func (s *Store) CACheckAndSetConfig(idx, cidx uint64, config *structs.CAConfiguration) (bool, error) {
->>>>>>> 67c1e18b
 	tx := s.db.WriteTxn(idx)
 	defer tx.Abort()
 
