--- conflicted
+++ resolved
@@ -55,7 +55,7 @@
   go-test:
     docker:
       - image: *GOLANG_IMAGE
-    parallelism: 8
+    parallelism: 4
     environment:
       <<: *ENVIRONMENT
       GOTAGS: '' # No tags for OSS but there are for enterprise
@@ -452,16 +452,16 @@
   #     - build-amd64: *require-go-fmt-vet
   #     - build-arm-arm64: *require-go-fmt-vet
   test-integrations:
-    triggers:
-      - schedule:
-          # every 10 mins from 12am-12pm GMT (outside US work hours)
-          # CircleCI doesn't support some cron syntax so it has to look janky
-          # https://circleci.com/docs/2.0/workflows/#specifying-a-valid-schedule
-          cron: "0,10,20,30,40,50 0-12 * * *"
-          filters:
-            branches:
-              only:
-                - /^bug\/flaky-test-.*$/ # only run go tests on bug/flaky-test-* for now since we are fixing tests
+    # triggers:
+    #   - schedule:
+    #       # every 10 mins from 12am-12pm GMT (outside US work hours)
+    #       # CircleCI doesn't support some cron syntax so it has to look janky
+    #       # https://circleci.com/docs/2.0/workflows/#specifying-a-valid-schedule
+    #       cron: "0,10,20,30,40,50 0-12 * * *"
+    #       filters:
+    #         branches:
+    #           only:
+    #             - /^bug\/flaky-test-.*$/ # only run go tests on bug/flaky-test-* for now since we are fixing tests
     jobs:
       - dev-build
       - go-test: &go-test
@@ -472,7 +472,6 @@
               only:
                 - /^bug\/flaky-test-.*$/ # only run go tests on bug/flaky-test-* for now since we are fixing tests
       - go-test-api: *go-test
-<<<<<<< HEAD
   #     - dev-upload-s3:
   #         requires:
   #           - dev-build
@@ -517,54 +516,4 @@
   #           - frontend-cache
   #     - ember-test:
   #         requires:
-  #           - ember-build
-=======
-      - dev-upload-s3:
-          requires:
-            - dev-build
-          filters:
-            branches:
-              ignore:
-                - /^pull\/.*$/ # only push dev builds from non forks
-      - nomad-integration-master:
-          requires:
-            - dev-build
-      - nomad-integration-0_8:
-          requires:
-            - dev-build
-      - envoy-integration-test-1.8.0:
-          requires:
-            - dev-build
-      - envoy-integration-test-1.9.1:
-          requires:
-            - dev-build
-      - envoy-integration-test-1.10.0:
-          requires:
-            - dev-build
-  website:
-    jobs:
-      - build-website
-      - docs-link-checker:
-          requires:
-            - build-website
-          filters:
-            branches:
-              ignore:
-                - /^pull\/.*$/ # only run link checker on non forks
-      - deploy-website:
-          requires:
-            - docs-link-checker
-          context: static-sites
-          filters:
-            branches:
-              only: stable-website
-  frontend:
-    jobs:
-      - frontend-cache
-      - ember-build:
-          requires:
-            - frontend-cache
-      - ember-test:
-          requires:
-            - ember-build
->>>>>>> 5873c56a
+  #           - ember-build